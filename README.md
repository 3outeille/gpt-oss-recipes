# OpenAI GPT-OSS Recipes

<<<<<<< HEAD
![OpenAI GPT-OSS](https://huggingface.co/blog/assets/openai/openai-hf-thumbnail.png)

Collection of scripts demonstrating different optimization techniques for OpenAI's GPT-OSS models (20B and 120B parameters).
=======
Collection of scripts demonstrating different optimization and fine-tuning techniques for OpenAI's GPT-OSS models (20B and 120B parameters).
>>>>>>> 23e96c0f

**Resources**

- [Blog - Welcome GPT-OSS: the new open-source model family from OpenAI](https://huggingface.co/blog/welcome-openai-gpt-oss)
- [Cookbook - Fine-tuning with GPT-OSS and Hugging Face](https://cookbook.openai.com/articles/gpt-oss/fine-tune-transfomers)
- [OpenAI GPT-OSS 20B model](https://huggingface.co/openai/gpt-oss-20b)
- [OpenAI GPT-OSS 120B model](https://huggingface.co/openai/gpt-oss-120b)
- [Release collection on Hugging Face](https://huggingface.co/collections/openai/gpt-oss-68911959590a1634ba11c7a4)

## Scripts

- `generate_tp.py` - Model with Tensor Parallelism.
- `generate_flash_attention.py` - Model with Flash Attention + Tensor Parallelism.
- `generate_tp_continuous_batching.py` - Model with Flash Attention + Tensor Parallelism and Continuous Batching.
- `generate_all.py` - Model with all optimizations: Expert Parallelism, Tensor Parallelism, Flash Attention.
- `sft.py` - Script for fine-tuning the model using supervised fine-tuning (SFT). Supports both full-parameter training and LoRA training.

### Model Configuration

All generation scripts support both 20B and 120B models. To switch between model sizes, simply edit the `model_path` variable at the top of each script:

```python
# Model configuration - uncomment the model size you want to use
model_path = "openai/gpt-oss-120b"  # 120B model (default)
# model_path = "openai/gpt-oss-20b"  # 20B model - uncomment this line and comment the line above
```

The scripts automatically configure the appropriate device mapping and settings based on the selected model size.

## Installation

First create a virtual environment using e.g. `uv`:

```sh
uv venv gpt-oss --python 3.11 && source gpt-oss/bin/activate && uv pip install --upgrade pip
```

Next install PyTorch and Triton kernels:

```sh
uv pip install torch==2.8.0 torchvision torchaudio --index-url https://download.pytorch.org/whl/test/cu128
```

If your hardware supports the MXFP4 quantization format, you can also install Triton kernels for optimized performance:

```sh
uv pip install git+https://github.com/triton-lang/triton.git@main#subdirectory=python/triton_kernels
```

Finall install the remaining dependencies:

```sh
uv pip install -r requirements.txt
```

## Usage

### Inference

> [!IMPORTANT]
> Before running any script, edit the `model_path` variable to select your desired model size (20B or 120B).

Run a generation script:

```bash
python generate_<script_name>.py
```

or for distributed:

```bash
torchrun --nproc_per_node=x generate_<script_name>.py
```

### Training

For full-parameter training on one node of 8 GPUs, run:

```bash
# Eager attention
accelerate launch --config_file configs/zero3.yaml sft.py --config configs/sft_full.yaml

# FlashAttention3
accelerate launch --config_file configs/zero3.yaml sft.py --config configs/sft_full.yaml --attn_implementation kernels-community/vllm-flash-attn3
```

For LoRA training on one GPU, run:

```bash
python sft.py --config configs/sft_lora.yaml
```

To change the dataset or training hyperparameters, either modify the `sft_lora.yaml` or `sft_full.yaml` files or pass them as command line arguments e.g.:

```bash
accelerate launch --config_file configs/zero3.yaml \
    sft.py --config configs/sft_full.yaml \
    --dataset_name DATASET_NAME
```<|MERGE_RESOLUTION|>--- conflicted
+++ resolved
@@ -1,12 +1,8 @@
 # OpenAI GPT-OSS Recipes
 
-<<<<<<< HEAD
 ![OpenAI GPT-OSS](https://huggingface.co/blog/assets/openai/openai-hf-thumbnail.png)
 
-Collection of scripts demonstrating different optimization techniques for OpenAI's GPT-OSS models (20B and 120B parameters).
-=======
 Collection of scripts demonstrating different optimization and fine-tuning techniques for OpenAI's GPT-OSS models (20B and 120B parameters).
->>>>>>> 23e96c0f
 
 **Resources**
 
