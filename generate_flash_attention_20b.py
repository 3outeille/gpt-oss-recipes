import torch
from transformers import AutoModelForCausalLM, AutoTokenizer, GenerationConfig

<<<<<<< HEAD
model_path = "/fsx/vb/new-oai/gpt-oss-20b-trfs-latest"
tokenizer = AutoTokenizer.from_pretrained(model_path, padding_side="left")
=======
model_path = "openai/gpt-oss-20b"
tokenizer = AutoTokenizer.from_pretrained(model_path)
>>>>>>> 016c78aa

messages = [
    {"role": "user", "content": "Explain tensor parallelism in simple terms."}
]

model = AutoModelForCausalLM.from_pretrained(
    model_path,
    torch_dtype="auto",
<<<<<<< HEAD
    attn_implementation="ft-hf-o-c/vllm-flash-attn3", # Flash Attention with Sinks
=======
    # Flash Attention with Sinks
    attn_implementation="kernels-community/vllm-flash-attn3:flash_attn_varlen_func",
>>>>>>> 016c78aa
    device_map="auto",
)

inputs = tokenizer.apply_chat_template(
    messages,
    add_generation_prompt=True,
    tokenize=True,
    return_tensors="pt",
    return_dict=True,
).to(model.device)

outputs = model.generate(**inputs, max_new_tokens=1024)

# Decode and skip everything before the `final` channel with the answer
response = tokenizer.decode(outputs[0])
print("Model response:", response.split("<|channel|>final<|message|>")[-1].strip())<|MERGE_RESOLUTION|>--- conflicted
+++ resolved
@@ -1,13 +1,8 @@
 import torch
 from transformers import AutoModelForCausalLM, AutoTokenizer, GenerationConfig
 
-<<<<<<< HEAD
-model_path = "/fsx/vb/new-oai/gpt-oss-20b-trfs-latest"
-tokenizer = AutoTokenizer.from_pretrained(model_path, padding_side="left")
-=======
 model_path = "openai/gpt-oss-20b"
 tokenizer = AutoTokenizer.from_pretrained(model_path)
->>>>>>> 016c78aa
 
 messages = [
     {"role": "user", "content": "Explain tensor parallelism in simple terms."}
@@ -16,12 +11,8 @@
 model = AutoModelForCausalLM.from_pretrained(
     model_path,
     torch_dtype="auto",
-<<<<<<< HEAD
-    attn_implementation="ft-hf-o-c/vllm-flash-attn3", # Flash Attention with Sinks
-=======
     # Flash Attention with Sinks
     attn_implementation="kernels-community/vllm-flash-attn3:flash_attn_varlen_func",
->>>>>>> 016c78aa
     device_map="auto",
 )
 
